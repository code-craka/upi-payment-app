{
  "name": "upi-admin-dashboard",
  "version": "1.1.0",
  "description": "Enterprise-grade UPI payment system with Redis-powered session management, real-time role updates, and comprehensive admin dashboard for payment processing, order management, and user administration.",
  "private": false,
  "author": {
    "name": "Sayem Abdullah Rihan",
    "email": "hello@techsci.io",
    "url": "https://github.com/code-craka"
  },
  "contributors": [
    {
      "name": "Sajjadul Islam",
      "email": "hello@techsci.io",
      "role": "Frontend Development & UI/UX"
    }
  ],
  "repository": {
    "type": "git",
    "url": "https://github.com/code-craka/upi-payment-app.git"
  },
  "homepage": "https://github.com/code-craka/upi-payment-app#readme",
  "bugs": {
    "url": "https://github.com/code-craka/upi-payment-app/issues",
    "email": "hello@techsci.io"
  },
  "license": "MIT",
  "keywords": [
    "upi",
    "payment-system",
    "nextjs",
    "typescript",
    "redis",
    "session-management",
    "admin-dashboard",
    "mongodb",
    "custom-auth",
    "tailwindcss",
    "enterprise",
    "real-time",
    "qr-payment",
    "role-based-access",
    "audit-logging",
    "financial-technology",
    "fintech",
    "payment-processing",
    "order-management",
    "user-administration"
  ],
<<<<<<< HEAD
  "engines": {
    "node": ">=18.17.0",
    "pnpm": ">=6.32.0"
  },
  "packageManager": "pnpm@6.35.1",
=======
  "packageManager": "pnpm@10.17.0",
>>>>>>> 2b5a54bb
  "type":"module",
  "scripts": {
    "build": "next build",
    "dev": "next dev",
    "start": "next start",
    "lint": "next lint",
    "lint:fix": "next lint --fix",
    "type-check": "tsc --noEmit",
    "test": "jest",
    "test:watch": "jest --watch",
    "test:coverage": "jest --coverage",
    "test:integration": "jest __tests__/integration",
    "test:unit": "jest __tests__/unit",
    "test:e2e": "echo \"E2E tests to be implemented\" && exit 0",
    "audit": "pnpm audit --audit-level moderate",
    "audit:fix": "pnpm audit --fix && pnpm install",
    "security:check": "pnpm audit && npm outdated",
    "security:update": "pnpm update --latest && pnpm audit --fix",
    "clean": "rm -rf .next out dist",
    "prepare": "echo \"Husky setup to be implemented\"",
    "version": "echo \"Current version: $(node -p \"require('./package.json').version\")\"",
    "lint:md": "markdownlint '**/*.md' --ignore node_modules --ignore .next --ignore dist",
    "lint:md:fix": "markdownlint '**/*.md' --ignore node_modules --ignore .next --ignore dist --fix",
    "lint:md:ci": "markdownlint '**/*.md' --ignore node_modules --ignore .next --ignore dist --config .markdownlint.json"
  },
  "dependencies": {
    "@hookform/resolvers": "^3.10.0",
    "@radix-ui/react-accordion": "1.2.2",
    "@radix-ui/react-alert-dialog": "1.1.4",
    "@radix-ui/react-aspect-ratio": "1.1.1",
    "@radix-ui/react-avatar": "1.1.2",
    "@radix-ui/react-checkbox": "1.1.3",
    "@radix-ui/react-collapsible": "1.1.2",
    "@radix-ui/react-context-menu": "2.2.4",
    "@radix-ui/react-dialog": "1.1.4",
    "@radix-ui/react-dropdown-menu": "2.1.4",
    "@radix-ui/react-hover-card": "1.1.4",
    "@radix-ui/react-label": "2.1.1",
    "@radix-ui/react-menubar": "1.1.4",
    "@radix-ui/react-navigation-menu": "1.2.3",
    "@radix-ui/react-popover": "1.1.4",
    "@radix-ui/react-progress": "1.1.1",
    "@radix-ui/react-radio-group": "1.2.2",
    "@radix-ui/react-scroll-area": "1.2.2",
    "@radix-ui/react-select": "2.1.4",
    "@radix-ui/react-separator": "1.1.1",
    "@radix-ui/react-slider": "1.2.2",
    "@radix-ui/react-slot": "1.1.1",
    "@radix-ui/react-switch": "1.1.1",
    "@radix-ui/react-tabs": "1.1.1",
    "@radix-ui/react-toast": "1.2.2",
    "@radix-ui/react-toggle": "1.1.1",
    "@radix-ui/react-toggle-group": "1.1.1",
    "@radix-ui/react-tooltip": "1.1.4",
    "@tanstack/react-query": "^5.89.0",
    "@types/qrcode": "^1.5.5",
    "@upstash/redis": "^1.35.3",
    "@vercel/analytics": "^1.4.0",
    "autoprefixer": "^10.4.20",
    "bcryptjs": "^2.4.3",
    "class-variance-authority": "^0.7.1",
    "clsx": "^2.1.1",
    "cmdk": "1.0.4",
    "date-fns": "4.1.0",
    "embla-carousel-react": "8.5.1",
    "geist": "^1.3.1",
    "input-otp": "1.4.1",
    "ioredis": "^5.7.0",
    "lucide-react": "^0.454.0",
    "mongoose": "^8.18.1",
    "next": "^15.5.3",
    "next-themes": "^0.4.4",
    "qrcode": "^1.5.4",
    "react": "^18",
    "react-day-picker": "9.8.0",
    "react-dom": "^18",
    "react-hook-form": "^7.60.0",
    "react-is": "^19.1.1",
    "react-resizable-panels": "^2.1.7",
    "recharts": "^2.15.1",
    "sonner": "^1.7.4",
    "svix": "^1.76.1",
    "swr": "^2.3.6",
    "tailwind-merge": "^2.5.5",
    "tailwindcss-animate": "^1.0.7",
    "vaul": "^0.9.9",
    "zod": "3.25.67"
  },
  "devDependencies": {
    "@tailwindcss/postcss": "^4.1.9",
    "@tanstack/react-query-devtools": "^5.89.0",
    "@types/bcryptjs": "^2.4.6",
    "@types/jest": "^29.5.12",
    "@types/node": "^22",
    "@types/react": "^18",
    "@types/react-dom": "^18",
    "@typescript-eslint/eslint-plugin": "^8.44.0",
    "@typescript-eslint/parser": "^8.44.0",
    "eslint": "^9.35.0",
    "eslint-config-prettier": "^10.1.8",
    "eslint-plugin-import": "^2.32.0",
    "eslint-plugin-react": "^7.37.5",
    "eslint-plugin-react-hooks": "^5.2.0",
    "eslint-plugin-tailwindcss": "^3.18.2",
    "globals": "^16.4.0",
    "jest": "^29.7.0",
    "jest-environment-node": "^29.7.0",
    "markdownlint-cli": "^0.45.0",
    "postcss": "^8.5",
    "prettier": "^3.6.2",
    "prettier-plugin-tailwindcss": "^0.6.14",
    "tailwindcss": "^4.1.9",
    "ts-jest": "^29.1.2",
    "tw-animate-css": "1.3.3",
    "typescript": "^5"
  }
}<|MERGE_RESOLUTION|>--- conflicted
+++ resolved
@@ -47,15 +47,7 @@
     "order-management",
     "user-administration"
   ],
-<<<<<<< HEAD
-  "engines": {
-    "node": ">=18.17.0",
-    "pnpm": ">=6.32.0"
-  },
-  "packageManager": "pnpm@6.35.1",
-=======
   "packageManager": "pnpm@10.17.0",
->>>>>>> 2b5a54bb
   "type":"module",
   "scripts": {
     "build": "next build",
